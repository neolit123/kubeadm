/*
Copyright 2019 The Kubernetes Authors.

Licensed under the Apache License, Version 2.0 (the "License");
you may not use this file except in compliance with the License.
You may obtain a copy of the License at

    http://www.apache.org/licenses/LICENSE-2.0

Unless required by applicable law or agreed to in writing, software
distributed under the License is distributed on an "AS IS" BASIS,
WITHOUT WARRANTIES OR CONDITIONS OF ANY KIND, either express or implied.
See the License for the specific language governing permissions and
limitations under the License.
*/

package status

import (
	"fmt"
	"path/filepath"
	"strconv"
	"strings"

	"github.com/pkg/errors"
	K8sVersion "k8s.io/apimachinery/pkg/util/version"
	"k8s.io/kubeadm/kinder/pkg/cluster/cmd"
	"k8s.io/kubeadm/kinder/pkg/cluster/cmd/colors"
	"k8s.io/kubeadm/kinder/pkg/constants"
	kinddocker "sigs.k8s.io/kind/pkg/container/docker"
	kindexec "sigs.k8s.io/kind/pkg/exec"
	ksigsyaml "sigs.k8s.io/yaml"
)

// commandMutator define a function that can mutate commands on a node.
// It is used to inject behaviours that should apply to all the command
// executed on a node, like e.g. DryRun
type commandMutator = func(*cmd.ProxyCmd) *cmd.ProxyCmd

// Node defines a K8s node running in a kinde(er) docker container or a container hosting
// one external dependency of the cluster, like etcd or the load balancer.
type Node struct {
	name              string
	role              string
	ports             map[int32]int32
	ipv4              string
	ipv6              string
	kubernetesVersion string
	cri               ContainerRuntime
	kubeadmVersion    *K8sVersion.Version
	etcdImage         string
	skip              bool
	commandMutators   []commandMutator
}

// NodeSettings defines a set of settings that will be stored in the node and re-used
// by kinder during the node lifecycle.
//
// Storing value in the node is a specific necessity for kinder, because create nodes
// and actions for setting up a working cluster can happen at different time
// (while in kind everything happen within an atomic operation).
type NodeSettings struct {
	// NB Currently there are no persistent node settings used by kind, but we are preserving this feature for future changes
}

// NewNode returns a new kinder.Node wrapper
func NewNode(name string) (n *Node, err error) {

	// retrive the role the node using docker inspect
	lines, err := kinddocker.Inspect(name, fmt.Sprintf("{{index .Config.Labels %q}}", constants.NodeRoleKey))
	if err != nil {
		return nil, errors.Wrapf(err, "failed to get %q label", constants.NodeRoleKey)
	}
	if len(lines) != 1 {
		return nil, errors.Errorf("%q label should only be one line, got %d lines", constants.NodeRoleKey, len(lines))
	}
	role := strings.Trim(lines[0], "'")

	return &Node{
		name: name,
		role: role,
	}, nil
}

// Name returns the name of the node
func (n *Node) Name() string {
	return n.name
}

// Role returns the role of the node
func (n *Node) Role() string {
	// use the cached version populated by NewNode
	return n.role
}

// IsControlPlane returns true if the node hosts a control plane instance
// NB. in single node clusters, control-plane nodes act also as a worker nodes
func (n *Node) IsControlPlane() bool {
	return n.Role() == constants.ControlPlaneNodeRoleValue
}

// IsWorker returns true if the node hosts a worker instance
func (n *Node) IsWorker() bool {
	return n.Role() == constants.WorkerNodeRoleValue
}

// IsExternalEtcd returns true if the node hosts an external etcd member
func (n *Node) IsExternalEtcd() bool {
	return n.Role() == constants.ExternalEtcdNodeRoleValue
}

// IsExternalLoadBalancer returns true if the node hosts an external load balancer
func (n *Node) IsExternalLoadBalancer() bool {
	return n.Role() == constants.ExternalLoadBalancerNodeRoleValue
}

// ProvisioningOrder returns the provisioning order for nodes, that
// should be defined according to the assigned Role; is is used to get consistent
// and repeatable ordering in the list of nodes
func (n *Node) provisioningOrder() int {
	switch n.Role() {
	// External dependencies should be provisioned first; we are defining an arbitrary
	// precedence between etcd and load balancer in order to get predictable/repeatable results
	case constants.ExternalEtcdNodeRoleValue:
		return 1
	case constants.ExternalLoadBalancerNodeRoleValue:
		return 2
	// Then control plane nodes
	case constants.ControlPlaneNodeRoleValue:
		return 3
	// Finally workers
	case constants.WorkerNodeRoleValue:
		return 4
	default:
		return 99
	}
}

// Command returns a ProxyCmd that allows to run commands on the node
func (n *Node) Command(command string, args ...string) *cmd.ProxyCmd {
	// creates new ProxyCmd to run a command on a kind(er) node
	cmd := cmd.NewProxyCmd(n.Name(), command, args...)

	// applies command mutators
	for _, m := range n.commandMutators {
		cmd = m(cmd)
	}

	return cmd
}

// SkipActions marks the node to be skipped during actions.
func (n *Node) SkipActions() {
	n.skip = true
}

// DryRun instruct the node to dry run all the commands that will be executed on this node.
// DryRun differs from SkipRun, because in case of DryRun kinder prints all the details for running
// the command manually.
func (n *Node) DryRun() {
	if n.commandMutators == nil {
		n.commandMutators = []commandMutator{}
	}

	n.commandMutators = append(n.commandMutators,
		func(c *cmd.ProxyCmd) *cmd.ProxyCmd {
			return c.DryRun()
		},
	)
}

// Infof print an information message in the same format of commands on the node;
// the message is print after the prompt containing the kind (er) node name.
func (n *Node) Infof(message string, args ...interface{}) {
	node := colors.Prompt(fmt.Sprintf("%s:$ ", n.Name()))
	command := colors.Info(fmt.Sprintf(message, args...))
	fmt.Printf("\n%s%s\n", node, command)
}

// MustKubeadmVersion returns the kubeadm version installed on the node or panics
// if a valid kubeadm version can't be identified.
func (n *Node) MustKubeadmVersion() *K8sVersion.Version {
	_, err := n.KubeadmVersion()
	if err != nil {
		panic(err.Error())
	}
	return n.kubeadmVersion
}

// KubeadmVersion returns the kubeadm version installed on the node
func (n *Node) KubeadmVersion() (*K8sVersion.Version, error) {
	if n.kubeadmVersion != nil {
		return n.kubeadmVersion, nil
	}

	lines, err := cmd.NewProxyCmd(n.Name(), "kubeadm", "version", "-o=short").Silent().RunAndCapture()
	if err != nil {
		return nil, errors.Wrap(err, "failed to get kubeadm version")
	}
	if len(lines) != 1 {
		return nil, errors.Errorf("kubeadm version should only be one line, got %d lines", len(lines))
	}
	n.kubeadmVersion, err = K8sVersion.ParseSemantic(lines[0])
	if err != nil {
		return nil, errors.Wrapf(err, "%q is not a valid kubeadm version", lines[0])
	}

	return n.kubeadmVersion, nil
}

// EtcdImage returns the etcdImage that should be used with the kubernetes version
// installed on this node
func (n *Node) EtcdImage() (string, error) {
	if n.etcdImage != "" {
		return n.etcdImage, nil
	}

	kubeVersion, err := n.KubeVersion()
	if err != nil {
		return "", err
	}

	lines, err := cmd.NewProxyCmd(
		n.Name(),
		"/bin/sh", "-c",
		fmt.Sprintf("kubeadm config images list --kubernetes-version=%s 2> /dev/null | grep etcd", kubeVersion),
	).Silent().RunAndCapture()
	if err != nil {
		return "", errors.Wrap(err, "failed to get the etcd image")
	}
	if len(lines) != 1 {
		return "", errors.Errorf("etcd version should only be one line, got %d lines", len(lines))
	}
	n.etcdImage = lines[0]

	return n.etcdImage, nil
}

const clusterSettingsPath = "/kinder/cluster-settings.yaml"

// WriteClusterSettings stores in the node a set of cluster-wide settings that will be re-used
// by kinder during the cluster lifecycle (after create)
func (n *Node) WriteClusterSettings(settings *ClusterSettings) error {
	s, err := ksigsyaml.Marshal(*settings)
	if err != nil {
		return errors.Wrapf(err, "failed to encode %s", clusterSettingsPath)
	}

	err = n.Command(
		"mkdir", "-p", filepath.Dir(clusterSettingsPath),
	).Silent().Run()
	if err != nil {
		return errors.Wrapf(err, "failed to write %s", clusterSettingsPath)
	}

	err = n.Command(
		"cp", "/dev/stdin", clusterSettingsPath,
	).Stdin(
		strings.NewReader(string(s)),
	).Silent().Run()
	if err != nil {
		return errors.Wrapf(err, "failed to write %s", clusterSettingsPath)
	}

	return nil
}

// ReadClusterSettings reads from the node a set of cluster-wide settings that
// are going to be re-used by kinder during the cluster lifecycle (after create)
func (n *Node) ReadClusterSettings() (*ClusterSettings, error) {
	lines, err := n.Command(
		"cat", clusterSettingsPath,
	).Silent().RunAndCapture()
	if err != nil {
		return nil, errors.Wrapf(err, "failed to read %s", clusterSettingsPath)
	}

	var settings ClusterSettings
	err = ksigsyaml.Unmarshal([]byte(strings.Join(lines, "\n")), &settings)
	if err != nil {
		return nil, errors.Wrapf(err, "failed to decode %s", clusterSettingsPath)
	}

	return &settings, nil
}

const nodeSettingsPath = "/kinder/node-settings.yaml"

// WriteNodeSettings stores in the node specific settings that will be re-used
// by kinder during the cluster lifecycle (after create)
func (n *Node) WriteNodeSettings(settings *NodeSettings) error {
	s, err := ksigsyaml.Marshal(*settings)
	if err != nil {
		return errors.Wrapf(err, "failed to encode %s", nodeSettingsPath)
	}

	err = n.Command(
		"mkdir", "-p", filepath.Dir(nodeSettingsPath),
	).Silent().Run()
	if err != nil {
		return errors.Wrapf(err, "failed to write %s", nodeSettingsPath)
	}

	err = n.Command(
		"cp", "/dev/stdin", nodeSettingsPath,
	).Stdin(
		strings.NewReader(string(s)),
	).Silent().Run()
	if err != nil {
		return errors.Wrapf(err, "failed to write %s", nodeSettingsPath)
	}

	return nil
}

// ReadNodeSettings reads from the node specific settings that
// are going to be re-used by kinder during the cluster lifecycle (after create)
func (n *Node) ReadNodeSettings() (*NodeSettings, error) {
	lines, err := n.Command(
		"cat", nodeSettingsPath,
	).Silent().RunAndCapture()
	if err != nil {
		return nil, errors.Wrapf(err, "failed to read %s", nodeSettingsPath)
	}

	var settings NodeSettings
	err = ksigsyaml.Unmarshal([]byte(strings.Join(lines, "\n")), &settings)
	if err != nil {
		return nil, errors.Wrapf(err, "failed to decode %s", nodeSettingsPath)
	}

	return &settings, nil
}

// CRI returns the ContainerRuntime installed on the node and that
// should be used by kubeadm for creating the K8s cluster
func (n *Node) CRI() (cri ContainerRuntime, err error) {
	if n.cri != "" {
		return n.cri, nil
	}

	n.cri, err = InspectCRIinContainer(n.Name())
	if err != nil {
		return "", err
	}

	return n.cri, nil
}

// Ports returns a specific port mapping for the node
// Node by convention use well known ports internally, while random port
// are used for making the `kind` cluster accessible from the host machine
func (n *Node) Ports(containerPort int32) (hostPort int32, err error) {
	// use the cached version first
	if hostPort, ok := n.ports[containerPort]; ok {
		return hostPort, nil
	}
	// retrive the specific port mapping using docker inspect
	lines, err := kinddocker.Inspect(n.name, fmt.Sprintf("{{(index (index .NetworkSettings.Ports \"%d/tcp\") 0).HostPort}}", containerPort))
	if err != nil {
		return -1, errors.Wrap(err, "failed to get file")
	}
	if len(lines) != 1 {
		return -1, errors.Errorf("file should only be one line, got %d lines", len(lines))
	}
	parsed, err := strconv.ParseInt(lines[0], 10, 32)
	if err != nil {
		return -1, errors.Wrap(err, "failed to get file")
	}
	hostPort = int32(parsed)
	// cache it
	if n.ports == nil {
		n.ports = map[int32]int32{}
	}
	n.ports[containerPort] = hostPort

	return hostPort, nil
}

// IP returns the IP address of the node
func (n *Node) IP() (ipv4 string, ipv6 string, err error) {
	// use the cached version first
	if n.ipv4 != "" && n.ipv6 != "" {
		return n.ipv4, n.ipv6, nil
	}
	// retrive the IP address of the node using docker inspect
	lines, err := kinddocker.Inspect(n.name, "{{range .NetworkSettings.Networks}}{{.IPAddress}},{{.GlobalIPv6Address}}{{end}}")
	if err != nil {
		return "", "", errors.Wrap(err, "failed to get container details")
	}
	if len(lines) != 1 {
		return "", "", errors.Errorf("file should only be one line, got %d lines", len(lines))
	}
	ips := strings.Split(lines[0], ",")
	if len(ips) != 2 {
		return "", "", errors.Errorf("container addresses should have 2 values, got %d values", len(ips))
	}

	n.ipv4 = ips[0]
	n.ipv6 = ips[1]

	return ips[0], ips[1], nil
}

// CopyFrom copies the source file on the node to dest on the host.
// Please note that this have limitations around symlinks.
func (n *Node) CopyFrom(source, dest string) error {
	cmd := kindexec.Command(
		"docker", "cp",
		source,          // from the source file
		n.name+":"+dest, // to the node, at dest
	)
	return cmd.Run()
}

// CopyTo copies the source file on the host to dest on the node
func (n *Node) CopyTo(source, dest string) error {
	cmd := kindexec.Command(
		"docker", "cp",
		n.name+":"+source, // from the node, at src
		dest,              // to the host
	)
	return cmd.Run()
}

// KubeVersion returns the Kubernetes version installed on the node
func (n *Node) KubeVersion() (version string, err error) {
<<<<<<< HEAD
	return n.kindNode.KubeVersion()
}

// MustKubeVersion returns the Kubernetes version installed on the node or panics
// if a valid Kubernetes version can't be identified.
func (n *Node) MustKubeVersion() *K8sVersion.Version {
	v, err := n.KubeVersion()
	if err != nil {
		panic(err.Error())
	}

	sv, err := K8sVersion.ParseSemantic(v)
	if err != nil {
		panic(err)
	}

	return sv
=======
	// use the cached version first
	if n.kubernetesVersion != "" {
		return n.kubernetesVersion, nil
	}
	// grab kubernetes version from the node image
	lines, err := n.Command("cat", "/kind/version").RunAndCapture()
	if err != nil {
		return "", errors.Wrap(err, "failed to get file")
	}
	if len(lines) != 1 {
		return "", errors.Errorf("file should only be one line, got %d lines", len(lines))
	}
	version = lines[0]
	n.kubernetesVersion = version

	return version, nil
>>>>>>> aaf5b287
}<|MERGE_RESOLUTION|>--- conflicted
+++ resolved
@@ -425,8 +425,22 @@
 
 // KubeVersion returns the Kubernetes version installed on the node
 func (n *Node) KubeVersion() (version string, err error) {
-<<<<<<< HEAD
-	return n.kindNode.KubeVersion()
+	// use the cached version first
+	if n.kubernetesVersion != "" {
+		return n.kubernetesVersion, nil
+	}
+	// grab kubernetes version from the node image
+	lines, err := n.Command("cat", "/kind/version").RunAndCapture()
+	if err != nil {
+		return "", errors.Wrap(err, "failed to get file")
+	}
+	if len(lines) != 1 {
+		return "", errors.Errorf("file should only be one line, got %d lines", len(lines))
+	}
+	version = lines[0]
+	n.kubernetesVersion = version
+
+	return version, nil
 }
 
 // MustKubeVersion returns the Kubernetes version installed on the node or panics
@@ -443,22 +457,4 @@
 	}
 
 	return sv
-=======
-	// use the cached version first
-	if n.kubernetesVersion != "" {
-		return n.kubernetesVersion, nil
-	}
-	// grab kubernetes version from the node image
-	lines, err := n.Command("cat", "/kind/version").RunAndCapture()
-	if err != nil {
-		return "", errors.Wrap(err, "failed to get file")
-	}
-	if len(lines) != 1 {
-		return "", errors.Errorf("file should only be one line, got %d lines", len(lines))
-	}
-	version = lines[0]
-	n.kubernetesVersion = version
-
-	return version, nil
->>>>>>> aaf5b287
 }